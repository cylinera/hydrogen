import { useEffect } from "react";
import { useFetcher } from "@remix-run/react";
import type {
  Collection,
  Product,
} from "@shopify/hydrogen-ui-alpha/storefront-api-types";
import { FeaturedCollections } from "./FeaturedCollections";
import { ProductSwimlane } from "./ProductSwimlane";

export interface FeaturedData {
  featuredCollections: Collection[];
  featuredProducts: Product[];
}

export function FeaturedSection() {
  const featuredProductsFetcher = useFetcher();

  useEffect(() => {
    featuredProductsFetcher.load("/featured-products");
    // eslint-disable-next-line react-hooks/exhaustive-deps
  }, []);


  if (!featuredProductsFetcher.data) return null;

  const { featuredCollections, featuredProducts } =
    featuredProductsFetcher.data as FeaturedData;

  return (
    <>
      {featuredCollections.length < 2 && (
        <FeaturedCollections
          title="Popular Collections"
<<<<<<< HEAD
          collections={featuredCollections.nodes}
        />
      )}
      <ProductSwimlane products={featuredProducts.nodes} />
=======
          data={featuredCollections}
        />
      )}
      <ProductSwimlane data={featuredProducts} />
>>>>>>> f1832525
    </>
  );
}<|MERGE_RESOLUTION|>--- conflicted
+++ resolved
@@ -27,21 +27,14 @@
     featuredProductsFetcher.data as FeaturedData;
 
   return (
-    <>
-      {featuredCollections.length < 2 && (
+     <>
+      {featuredCollections.nodes.length < 2 && (
         <FeaturedCollections
           title="Popular Collections"
-<<<<<<< HEAD
           collections={featuredCollections.nodes}
         />
       )}
       <ProductSwimlane products={featuredProducts.nodes} />
-=======
-          data={featuredCollections}
-        />
-      )}
-      <ProductSwimlane data={featuredProducts} />
->>>>>>> f1832525
     </>
   );
 }