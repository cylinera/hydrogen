--- conflicted
+++ resolved
@@ -14,15 +14,12 @@
   Blog,
   PageConnection,
   Shop,
-<<<<<<< HEAD
   Localization,
-=======
   CustomerAccessTokenCreatePayload,
   Customer,
   CustomerUpdateInput,
   CustomerUpdatePayload,
   UserError,
->>>>>>> 7b88ab20
 } from "@shopify/hydrogen-ui-alpha/storefront-api-types";
 import {
   getPublicTokenHeaders,
@@ -160,14 +157,14 @@
 }
 
 export async function getCountries() {
-  const {
-    localization: {availableCountries},
-  } = await getStorefrontData<CountriesData>({
+  const { data } = await getStorefrontData<CountriesData>({
     query: COUNTRIES_QUERY,
     variables: {},
   });
 
-  return availableCountries.sort((a, b) => a.name.localeCompare(b.name));
+  invariant(data, "No data returned from Shopify API");
+
+  return data.localization.availableCountries.sort((a, b) => a.name.localeCompare(b.name));
 }
 
 const COUNTRIES_QUERY = `#graphql
