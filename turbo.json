--- conflicted
+++ resolved
@@ -8,14 +8,9 @@
     },
     "dev": {
       "dependsOn": [
-<<<<<<< HEAD
-        "@shopify/cli-h2-test#build",
         "@shopify/hydrogen#build",
-=======
         "@shopify/cli-hydrogen#build",
-        "@shopify/h2-test-hydrogen#build",
->>>>>>> b1b351a6
-        "@shopify/h2-test-remix-oxygen#build"
+        "@shopify/remix-oxygen#build"
       ],
       "cache": false
     },
@@ -32,27 +27,17 @@
     },
     "demo-store#build": {
       "dependsOn": [
-<<<<<<< HEAD
-        "@shopify/cli-h2-test#build",
         "@shopify/hydrogen#build",
-=======
         "@shopify/cli-hydrogen#build",
-        "@shopify/h2-test-hydrogen#build",
->>>>>>> b1b351a6
-        "@shopify/h2-test-remix-oxygen#build"
+        "@shopify/remix-oxygen#build"
       ],
       "outputs": ["dist/**", ".hydrogen/**"]
     },
     "hello-world#build": {
       "dependsOn": [
-<<<<<<< HEAD
-        "@shopify/cli-h2-test#build",
         "@shopify/hydrogen#build",
-=======
         "@shopify/cli-hydrogen#build",
-        "@shopify/h2-test-hydrogen#build",
->>>>>>> b1b351a6
-        "@shopify/h2-test-remix-oxygen#build"
+        "@shopify/remix-oxygen#build"
       ],
       "outputs": ["dist/**"]
     }
