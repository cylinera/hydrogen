{
  "name": "customer-api",
  "private": true,
  "sideEffects": false,
  "version": "0.0.0",
  "scripts": {
    "build": "shopify hydrogen build",
    "dev": "shopify hydrogen dev",
    "ngrok": "ngrok http --domain=<your-ngrok-domain> 3000",
    "preview": "npm run build && shopify hydrogen preview",
    "lint": "eslint --no-error-on-unmatched-pattern --ext .js,.ts,.jsx,.tsx .",
    "typecheck": "tsc --noEmit"
  },
  "prettier": "@shopify/prettier-config",
  "dependencies": {
<<<<<<< HEAD
    "@remix-run/react": "2.0.0",
    "@shopify/cli": "3.48.0",
=======
    "@remix-run/react": "1.19.1",
    "@shopify/cli": "3.49.2",
>>>>>>> 33258210
    "@shopify/cli-hydrogen": "^5.1.0",
    "@shopify/hydrogen": "^2023.7.0",
    "@shopify/remix-oxygen": "^1.1.1",
    "graphql": "^16.6.0",
    "graphql-tag": "^2.12.6",
    "isbot": "^3.6.6",
    "react": "^18.2.0",
    "react-dom": "^18.2.0"
  },
  "devDependencies": {
    "@remix-run/dev": "2.0.0",
    "@shopify/oxygen-workers-types": "^3.17.2",
    "@shopify/prettier-config": "^1.1.2",
    "@types/eslint": "^8.4.10",
    "@types/react": "^18.2.20",
    "@types/react-dom": "^18.2.7",
    "eslint": "^8.20.0",
    "eslint-plugin-hydrogen": "0.12.2",
    "prettier": "^2.8.4",
    "typescript": "^5.2.2"
  },
  "engines": {
    "node": ">=16.13"
  }
}<|MERGE_RESOLUTION|>--- conflicted
+++ resolved
@@ -13,13 +13,8 @@
   },
   "prettier": "@shopify/prettier-config",
   "dependencies": {
-<<<<<<< HEAD
     "@remix-run/react": "2.0.0",
-    "@shopify/cli": "3.48.0",
-=======
-    "@remix-run/react": "1.19.1",
     "@shopify/cli": "3.49.2",
->>>>>>> 33258210
     "@shopify/cli-hydrogen": "^5.1.0",
     "@shopify/hydrogen": "^2023.7.0",
     "@shopify/remix-oxygen": "^1.1.1",
