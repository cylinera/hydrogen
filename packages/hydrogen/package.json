--- conflicted
+++ resolved
@@ -52,12 +52,7 @@
     "dist"
   ],
   "dependencies": {
-<<<<<<< HEAD
-    "@shopify/hydrogen-react": "2023.1.5",
-    "react": "^18.2.0"
-=======
     "@shopify/hydrogen-react": "2023.1.6"
->>>>>>> a2151522
   },
   "peerDependencies": {
     "@remix-run/react": "1.14.0",
