--- conflicted
+++ resolved
@@ -26,12 +26,8 @@
     "@vitest/coverage-v8": "^0.33.0",
     "devtools-protocol": "^0.0.1177611",
     "fast-glob": "^3.2.12",
-<<<<<<< HEAD
     "flame-chart-js": "2.3.2",
-=======
-    "flame-chart-js": "2.3.1",
     "get-port": "^7.0.0",
->>>>>>> ee513e14
     "type-fest": "^3.6.0",
     "vitest": "^0.33.0"
   },
