import {fileURLToPath} from 'node:url';
import {
  enhanceH2Logs,
  isH2Verbose,
  muteDevLogs,
  setH2OVerbose,
} from '../../lib/log.js';
import {
  DEFAULT_APP_PORT,
  DEFAULT_INSPECTOR_PORT,
  commonFlags,
  deprecated,
  flagsToCamelObject,
  overrideFlag,
} from '../../lib/flags.js';
import Command from '@shopify/cli-kit/node/base-command';
import colors from '@shopify/cli-kit/node/colors';
import {resolvePath} from '@shopify/cli-kit/node/path';
import {collectLog} from '@shopify/cli-kit/node/output';
import {type AlertCustomSection, renderSuccess} from '@shopify/cli-kit/node/ui';
import {AbortError} from '@shopify/cli-kit/node/error';
import {Flags, Config} from '@oclif/core';
import {spawnCodegenProcess} from '../../lib/codegen.js';
import {getAllEnvironmentVariables} from '../../lib/environment-variables.js';
import {displayDevUpgradeNotice} from './upgrade.js';
import {
  prepareDiffDirectory,
  copyShopifyConfig,
} from '../../lib/template-diff.js';
import {
  getDebugBannerLine,
  startTunnelAndPushConfig,
  isMockShop,
  notifyIssueWithTunnelAndMockShop,
  getDevConfigInBackground,
  getUtilityBannerlines,
  TUNNEL_DOMAIN,
} from '../../lib/dev-shared.js';
import {getCliCommand} from '../../lib/shell.js';
import {findPort} from '../../lib/find-port.js';
import {logRequestLine} from '../../lib/mini-oxygen/common.js';
import {findHydrogenPlugin, findOxygenPlugin} from '../../lib/vite-config.js';
import {hasViteConfig} from '../../lib/vite-config.js';
import {runClassicCompilerDev} from '../../lib/classic-compiler/dev.js';

export default class Dev extends Command {
  static descriptionWithMarkdown = `Runs a Hydrogen storefront in a local runtime that emulates an Oxygen worker for development.

  If your project is [linked](https://shopify.dev/docs/api/shopify-cli/hydrogen/hydrogen-link) to a Hydrogen storefront, then its environment variables will be loaded with the runtime.`;

  static description =
    'Runs Hydrogen storefront in an Oxygen worker for development.';
  static flags = {
    ...commonFlags.path,
    ...commonFlags.entry,
    ...overrideFlag(commonFlags.port, {
      port: {default: undefined, required: false},
    }),
    ...commonFlags.codegen,
    'disable-virtual-routes': Flags.boolean({
      description:
        "Disable rendering fallback routes when a route file doesn't exist.",
      env: 'SHOPIFY_HYDROGEN_FLAG_DISABLE_VIRTUAL_ROUTES',
      default: false,
    }),
    ...commonFlags.debug,
    ...commonFlags.inspectorPort,
    ...commonFlags.env,
    ...commonFlags.envBranch,
    'disable-version-check': Flags.boolean({
      description: 'Skip the version check when running `hydrogen dev`',
      default: false,
      required: false,
    }),
    ...commonFlags.diff,
    ...commonFlags.customerAccountPush,
    ...commonFlags.verbose,
    host: Flags.boolean({
      description: 'Expose the server to the local network',
      default: false,
      required: false,
    }),

    // For the classic compiler:
    worker: deprecated('--worker', {isBoolean: true}),
    ...overrideFlag(commonFlags.legacyRuntime, {
      'legacy-runtime': {
        description:
          '[Classic Remix Compiler] ' +
          commonFlags.legacyRuntime['legacy-runtime'].description,
      },
    }),
    ...overrideFlag(commonFlags.sourcemap, {
      sourcemap: {
        description:
          '[Classic Remix Compiler] ' +
          commonFlags.sourcemap.sourcemap.description,
      },
    }),
  };

  async run(): Promise<void> {
    const {flags} = await this.parse(Dev);
    const originalDirectory = flags.path
      ? resolvePath(flags.path)
      : process.cwd();
    let directory = originalDirectory;

    if (flags.diff) {
      directory = await prepareDiffDirectory(directory, true);
    }

    const devParams = {
      ...flagsToCamelObject(flags),
      customerAccountPush: flags['customer-account-push__unstable'],
      path: directory,
      cliConfig: this.config,
    };

    const {close} = (await hasViteConfig(directory ?? process.cwd()))
      ? await runDev(devParams)
      : await runClassicCompilerDev(devParams);

    // Note: Shopify CLI is hooking into process events and calling process.exit.
    // This means we are unable to hook into 'beforeExit' or 'SIGINT" events
    // to cleanup resources. In addition, Miniflare uses `exit-hook` dependency
    // to do the same thing. This is a workaround to ensure we cleanup resources:
    let closingPromise: Promise<void>;
    const processExit = process.exit;
    // @ts-expect-error - Async function
    process.exit = async (code?: number | undefined) => {
      // This function will be called multiple times,
      // but we only want to cleanup resources once.
      closingPromise ??= close();
      await closingPromise;
      return processExit(code);
    };

    if (flags.diff) {
      await copyShopifyConfig(directory, originalDirectory);
    }
  }
}

type DevOptions = {
  entry?: string;
  port?: number;
  path?: string;
  codegen?: boolean;
  host?: boolean;
  codegenConfigPath?: string;
  disableVirtualRoutes?: boolean;
  disableVersionCheck?: boolean;
  envBranch?: string;
  env?: string;
  debug?: boolean;
  sourcemap?: boolean;
  inspectorPort?: number;
  isLocalDev?: boolean;
  customerAccountPush?: boolean;
  cliConfig: Config;
  verbose?: boolean;
};

export async function runDev({
  entry: ssrEntry,
  port: appPort,
  path: appPath,
  host,
  codegen: useCodegen = false,
  codegenConfigPath,
  disableVirtualRoutes,
  envBranch,
  env: envHandle,
  debug = false,
  disableVersionCheck = false,
  inspectorPort,
  isLocalDev = false,
  customerAccountPush: customerAccountPushFlag = false,
  cliConfig,
  verbose,
}: DevOptions) {
  if (!process.env.NODE_ENV) process.env.NODE_ENV = 'development';

  if (verbose) setH2OVerbose();
  if (!isH2Verbose()) muteDevLogs();

  const root = appPath ?? process.cwd();

  const cliCommandPromise = getCliCommand(root);
  const backgroundPromise = getDevConfigInBackground(
    root,
    customerAccountPushFlag,
  );

  const envPromise = backgroundPromise.then(({fetchRemote, localVariables}) =>
    getAllEnvironmentVariables({
      root,
      envBranch,
      envHandle,
      fetchRemote,
      localVariables,
    }),
  );

  if (debug && !inspectorPort) {
    // The Vite plugin can find and return a port for the inspector
    // but we need to print the URLs before the runtime is ready,
    // so we find a port early here.
    inspectorPort = await findPort(DEFAULT_INSPECTOR_PORT);
  }

  const vite = await import('vite');

  // Allow Vite to read files from the Hydrogen packages in local development.
  const fs = isLocalDev
    ? {allow: [root, fileURLToPath(new URL('../../../../', import.meta.url))]}
    : undefined;

<<<<<<< HEAD
  const customLogger = vite.createLogger();
  if (process.env.SHOPIFY_UNIT_TEST) {
    // Make logs from Vite visible in tests
    customLogger.info = (msg) => collectLog('info', msg);
    customLogger.warn = (msg) => collectLog('warn', msg);
    customLogger.error = (msg) => collectLog('error', msg);
  }
=======
  let miniOxygen: MiniOxygen;
  let codegenProcess: ChildProcess;
  async function safeStartMiniOxygen() {
    if (miniOxygen) return;

    const {allVariables, logInjectedVariables} = await envPromise;
>>>>>>> 7e8cf055

  const viteServer = await vite.createServer({
    root,
    customLogger,
    clearScreen: false,
    server: {fs, host: host ? true : undefined},
    plugins: [
      {
        name: 'hydrogen:cli',
        configResolved(config) {
          findHydrogenPlugin(config)?.api?.registerPluginOptions({
            disableVirtualRoutes,
          });

          findOxygenPlugin(config)?.api?.registerPluginOptions({
            debug,
            entry: ssrEntry,
            envPromise: envPromise.then(({allVariables}) => allVariables),
            inspectorPort,
            logRequestLine,
          });
        },
        configureServer: (viteDevServer) => {
          if (customerAccountPushFlag) {
            viteDevServer.middlewares.use((req, res, next) => {
              const host = req.headers.host;

              if (host?.includes(TUNNEL_DOMAIN.ORIGINAL)) {
                req.headers.host = host.replace(
                  TUNNEL_DOMAIN.ORIGINAL,
                  TUNNEL_DOMAIN.REBRANDED,
                );
              }

              next();
            });
          }
        },
      },
    ],
  });

  const h2Plugin = findHydrogenPlugin(viteServer.config);
  if (!h2Plugin) {
    await viteServer.close();
    throw new AbortError(
      'Hydrogen plugin not found.',
      'Add `hydrogen()` plugin to your Vite config.',
    );
  }

  const h2PluginOptions = h2Plugin.api?.getPluginOptions?.();

  const codegenProcess = useCodegen
    ? spawnCodegenProcess({
        rootDirectory: root,
        configFilePath: codegenConfigPath,
        appDirectory: h2PluginOptions?.remixConfig?.appDirectory,
      })
    : undefined;

  // handle unhandledRejection so that the process won't exit
  process.on('unhandledRejection', (err) => {
    console.log('Unhandled Rejection: ', err);
  });

  // Store the port passed by the user in the config.
  const publicPort =
    appPort ?? viteServer.config.server.port ?? DEFAULT_APP_PORT;

  // TODO -- Need to change Remix' <Scripts/> component
  // const assetsPort = await findPort(publicPort + 100);
  // if (assetsPort) {
  //   // Note: Set this env before loading Remix config!
  //   process.env.HYDROGEN_ASSET_BASE_URL = buildAssetsUrl(assetsPort);
  // }

  const [tunnel, cliCommand] = await Promise.all([
    backgroundPromise.then(({customerAccountPush, storefrontId}) =>
      customerAccountPush
        ? startTunnelAndPushConfig(root, cliConfig, publicPort, storefrontId)
        : undefined,
    ),
    cliCommandPromise,
    viteServer.listen(publicPort),
  ]);

  const publicUrl = new URL(
    viteServer.resolvedUrls!.local[0] ?? viteServer.resolvedUrls!.network[0]!,
  );

<<<<<<< HEAD
  const finalHost = tunnel?.host || publicUrl.toString() || publicUrl.origin;
=======
    if (customerAccountPushFlag && isMockShop(allVariables)) {
      notifyIssueWithTunnelAndMockShop(cliCommand);
    }
  }
>>>>>>> 7e8cf055

  // Start the public facing server with the port passed by the user.
  enhanceH2Logs({
    rootDirectory: root,
    host: finalHost,
    cliCommand,
  });

  const {logInjectedVariables, localVariables} = await envPromise;

  logInjectedVariables();
  console.log('');
  viteServer.printUrls();
  viteServer.bindCLIShortcuts({print: true});
  console.log('\n');

  const customSections: AlertCustomSection[] = [];

  if (!h2PluginOptions?.disableVirtualRoutes) {
    customSections.push({body: getUtilityBannerlines(finalHost)});
  }

  if (debug && inspectorPort) {
    customSections.push({
      body: {warn: getDebugBannerLine(inspectorPort)},
    });
  }

  const {storefrontTitle} = await backgroundPromise;
  renderSuccess({
    body: [
      `View ${
        storefrontTitle ? colors.cyan(storefrontTitle) : 'Hydrogen'
      } app:`,
      {link: {url: finalHost}},
    ],
    customSections,
  });

  if (!disableVersionCheck) {
    displayDevUpgradeNotice({targetPath: root});
  }

  if (customerAccountPushFlag && isMockShop(localVariables)) {
    notifyIssueWithTunnelAndMockShop(cliCommand);
  }

  return {
    getUrl: () => finalHost,
    async close() {
      codegenProcess?.removeAllListeners('close');
      codegenProcess?.kill('SIGINT');
      await Promise.allSettled([viteServer.close(), tunnel?.cleanup?.()]);
    },
  };
}<|MERGE_RESOLUTION|>--- conflicted
+++ resolved
@@ -217,7 +217,6 @@
     ? {allow: [root, fileURLToPath(new URL('../../../../', import.meta.url))]}
     : undefined;
 
-<<<<<<< HEAD
   const customLogger = vite.createLogger();
   if (process.env.SHOPIFY_UNIT_TEST) {
     // Make logs from Vite visible in tests
@@ -225,14 +224,6 @@
     customLogger.warn = (msg) => collectLog('warn', msg);
     customLogger.error = (msg) => collectLog('error', msg);
   }
-=======
-  let miniOxygen: MiniOxygen;
-  let codegenProcess: ChildProcess;
-  async function safeStartMiniOxygen() {
-    if (miniOxygen) return;
-
-    const {allVariables, logInjectedVariables} = await envPromise;
->>>>>>> 7e8cf055
 
   const viteServer = await vite.createServer({
     root,
@@ -324,14 +315,7 @@
     viteServer.resolvedUrls!.local[0] ?? viteServer.resolvedUrls!.network[0]!,
   );
 
-<<<<<<< HEAD
   const finalHost = tunnel?.host || publicUrl.toString() || publicUrl.origin;
-=======
-    if (customerAccountPushFlag && isMockShop(allVariables)) {
-      notifyIssueWithTunnelAndMockShop(cliCommand);
-    }
-  }
->>>>>>> 7e8cf055
 
   // Start the public facing server with the port passed by the user.
   enhanceH2Logs({
@@ -340,7 +324,7 @@
     cliCommand,
   });
 
-  const {logInjectedVariables, localVariables} = await envPromise;
+  const {logInjectedVariables, allVariables} = await envPromise;
 
   logInjectedVariables();
   console.log('');
@@ -375,7 +359,7 @@
     displayDevUpgradeNotice({targetPath: root});
   }
 
-  if (customerAccountPushFlag && isMockShop(localVariables)) {
+  if (customerAccountPushFlag && isMockShop(allVariables)) {
     notifyIssueWithTunnelAndMockShop(cliCommand);
   }
 
