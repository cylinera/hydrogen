import {defineConfig} from 'tsup';
<<<<<<< HEAD
import fs from 'fs-extra';
=======
import {file, output} from '@shopify/cli-kit';
>>>>>>> bc355f4c

const commonConfig = {
  format: 'esm',
  minify: false,
  bundle: false,
  splitting: true,
  treeshake: true,
  sourcemap: false,
  publicDir: 'templates',
  // The CLI is not imported anywhere so we don't need to generate types:
  dts: false,
<<<<<<< HEAD
};

export default defineConfig([
  {
    ...commonConfig,
    entry: ['src/**/*.ts'],
    outDir: 'dist',
  },
  {
    ...commonConfig,
    entry: ['src/virtual-routes/**/*.tsx'],
    outDir: 'dist/virtual-routes',
    clean: true,
    outExtension: () => ({js: '.jsx'}),
    async onSuccess() {
      await fs.copy('src/virtual-routes/assets', 'dist/virtual-routes/assets');
    },
  },
]);
=======
  async onSuccess() {
    // Copy the routes folder from the "skeleton" template
    // to the dist folder of the CLI package.
    // These files need to be packaged/distributed with the CLI
    // so that we can use them in the `generate` command.
    await file.copy('../../templates/skeleton/app/routes', 'dist/templates');

    output.newline();
    output.completed('Copied generator template files to build directory');
    output.newline();
  },
});
>>>>>>> bc355f4c
<|MERGE_RESOLUTION|>--- conflicted
+++ resolved
@@ -1,9 +1,5 @@
 import {defineConfig} from 'tsup';
-<<<<<<< HEAD
-import fs from 'fs-extra';
-=======
 import {file, output} from '@shopify/cli-kit';
->>>>>>> bc355f4c
 
 const commonConfig = {
   format: 'esm',
@@ -15,7 +11,6 @@
   publicDir: 'templates',
   // The CLI is not imported anywhere so we don't need to generate types:
   dts: false,
-<<<<<<< HEAD
 };
 
 export default defineConfig([
@@ -31,21 +26,21 @@
     clean: true,
     outExtension: () => ({js: '.jsx'}),
     async onSuccess() {
-      await fs.copy('src/virtual-routes/assets', 'dist/virtual-routes/assets');
+      // Copy virtual-files
+      await file.copy(
+        'src/virtual-routes/assets',
+        'dist/virtual-routes/assets',
+      );
+
+      // Copy the routes folder from the "skeleton" template
+      // to the dist folder of the CLI package.
+      // These files need to be packaged/distributed with the CLI
+      // so that we can use them in the `generate` command.
+      await file.copy('../../templates/skeleton/app/routes', 'dist/templates');
+
+      output.newline();
+      output.completed('Copied generator template files to build directory');
+      output.newline();
     },
   },
-]);
-=======
-  async onSuccess() {
-    // Copy the routes folder from the "skeleton" template
-    // to the dist folder of the CLI package.
-    // These files need to be packaged/distributed with the CLI
-    // so that we can use them in the `generate` command.
-    await file.copy('../../templates/skeleton/app/routes', 'dist/templates');
-
-    output.newline();
-    output.completed('Copied generator template files to build directory');
-    output.newline();
-  },
-});
->>>>>>> bc355f4c
+]);