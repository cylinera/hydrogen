--- conflicted
+++ resolved
@@ -1,13 +1,8 @@
 import {
   json,
   redirect,
-<<<<<<< HEAD
-  type ActionFunction,
+  type ActionFunctionArgs,
   type LoaderFunctionArgs,
-=======
-  type LoaderArgs,
-  type ActionArgs,
->>>>>>> 72b2f373
 } from '@shopify/remix-oxygen';
 import {Form, Link, useActionData} from '@remix-run/react';
 import type {CustomerCreateMutation} from 'storefrontapi.generated';
@@ -28,7 +23,7 @@
   return json({});
 }
 
-export async function action({request, context}: ActionArgs) {
+export async function action({request, context}: ActionFunctionArgs) {
   if (request.method !== 'POST') {
     return json({error: 'Method not allowed'}, {status: 405});
   }
