<<<<<<< HEAD
/** @type {import('@remix-run/dev').AppConfig} */

const {hydrogenRoutes} = require('@shopify/h2-test-hydrogen-remix/build');
=======
const {hydrogenRoutes} = require('@shopify/hydrogen-remix/build');
>>>>>>> 275e943d

/** @type {import('@remix-run/dev').AppConfig} */
module.exports = {
  ignoredRouteFiles: ['**/.*'],
  async routes(defineRoutes) {
    return await hydrogenRoutes(defineRoutes, {});
  },
};<|MERGE_RESOLUTION|>--- conflicted
+++ resolved
@@ -1,10 +1,5 @@
-<<<<<<< HEAD
-/** @type {import('@remix-run/dev').AppConfig} */
-
+// TODO: Change package name when we decide on a package name.
 const {hydrogenRoutes} = require('@shopify/h2-test-hydrogen-remix/build');
-=======
-const {hydrogenRoutes} = require('@shopify/hydrogen-remix/build');
->>>>>>> 275e943d
 
 /** @type {import('@remix-run/dev').AppConfig} */
 module.exports = {
