import {
  defer,
  type LinksFunction,
  type LoaderArgs,
  type AppLoadContext,
} from '@shopify/remix-oxygen';
import {
  isRouteErrorResponse,
  Links,
  Meta,
  Outlet,
  Scripts,
  ScrollRestoration,
  useLoaderData,
  useMatches,
  useRouteError,
} from '@remix-run/react';
import {ShopifySalesChannel, Seo} from '@shopify/hydrogen';
import {Layout} from '~/components';
import {GenericError} from './components/GenericError';
import {NotFound} from './components/NotFound';
import styles from './styles/app.css';
import favicon from '../public/favicon.svg';
import {seoPayload} from '~/lib/seo.server';
import {
  DEFAULT_LOCALE,
  parseMenu,
  getCartId,
  type EnhancedMenu,
} from './lib/utils';
import invariant from 'tiny-invariant';
import {Shop, Cart} from '@shopify/hydrogen/storefront-api-types';
import {useAnalytics} from './hooks/useAnalytics';

export const links: LinksFunction = () => {
  return [
    {rel: 'stylesheet', href: styles},
    {
      rel: 'preconnect',
      href: 'https://cdn.shopify.com',
    },
    {
      rel: 'preconnect',
      href: 'https://shop.app',
    },
    {rel: 'icon', type: 'image/svg+xml', href: favicon},
  ];
};

export async function loader({request, context}: LoaderArgs) {
  const cartId = getCartId(request);
  const [customerAccessToken, layout] = await Promise.all([
    context.session.get('customerAccessToken'),
    getLayoutData(context),
  ]);

  const seo = seoPayload.root({shop: layout.shop, url: request.url});

  return defer({
    isLoggedIn: Boolean(customerAccessToken),
    layout,
    selectedLocale: context.storefront.i18n,
    cart: cartId ? getCart(context, cartId) : undefined,
    analytics: {
      shopifySalesChannel: ShopifySalesChannel.hydrogen,
      shopId: layout.shop.id,
    },
    seo,
  });
}

export default function App() {
  const data = useLoaderData<typeof loader>();
  const locale = data.selectedLocale ?? DEFAULT_LOCALE;
  const hasUserConsent = true;

  useAnalytics(hasUserConsent, locale);

  return (
    <html lang={locale.language}>
      <head>
<<<<<<< HEAD
=======
        <meta charSet="utf-8" />
        <meta name="viewport" content="width=device-width,initial-scale=1" />
        <Seo />
>>>>>>> a1364aad
        <Meta />
        <Seo />
        <Links />
      </head>
      <body>
        <Layout
          layout={data.layout as LayoutData}
          key={`${locale.language}-${locale.country}`}
        >
          <Outlet />
        </Layout>
        <ScrollRestoration />
        <Scripts />
      </body>
    </html>
  );
}

export function ErrorBoundary({error}: {error: Error}) {
  const [root] = useMatches();
  const locale = root?.data?.selectedLocale ?? DEFAULT_LOCALE;
  const routeError = useRouteError();
  const isRouteError = isRouteErrorResponse(routeError);

  let title = 'Error';
  let pageType = 'page';

  if (isRouteError) {
    title = 'Not found';
    if (routeError.status === 404) pageType = routeError.data || pageType;
  }

  return (
    <html lang={locale.language}>
      <head>
        <meta charSet="utf-8" />
        <meta name="viewport" content="width=device-width,initial-scale=1" />
        <title>{title}</title>
        <Meta />
        <Links />
      </head>
      <body>
        <Layout
          layout={root?.data?.layout}
          key={`${locale.language}-${locale.country}`}
        >
          {isRouteError ? (
            <>
              {routeError.status === 404 ? (
                <NotFound type={pageType} />
              ) : (
                <GenericError
                  error={{message: `${routeError.status} ${routeError.data}`}}
                />
              )}
            </>
          ) : (
            <GenericError error={error instanceof Error ? error : undefined} />
          )}
        </Layout>
        <Scripts />
      </body>
    </html>
  );
}

const LAYOUT_QUERY = `#graphql
  query layoutMenus(
    $language: LanguageCode
    $headerMenuHandle: String!
    $footerMenuHandle: String!
  ) @inContext(language: $language) {
    shop {
      id
      name
      description
      primaryDomain {
        url
      }
      brand {
       logo {
         image {
          url
         }
       }
     }
    }
    headerMenu: menu(handle: $headerMenuHandle) {
      id
      items {
        ...MenuItem
        items {
          ...MenuItem
        }
      }
    }
    footerMenu: menu(handle: $footerMenuHandle) {
      id
      items {
        ...MenuItem
        items {
          ...MenuItem
        }
      }
    }
  }
  fragment MenuItem on MenuItem {
    id
    resourceId
    tags
    title
    type
    url
  }
`;

export interface LayoutData {
  headerMenu: EnhancedMenu;
  footerMenu: EnhancedMenu;
  shop: Shop;
  cart?: Promise<Cart>;
}

async function getLayoutData({storefront}: AppLoadContext) {
  const HEADER_MENU_HANDLE = 'main-menu';
  const FOOTER_MENU_HANDLE = 'footer';

  const data = await storefront.query<LayoutData>(LAYOUT_QUERY, {
    variables: {
      headerMenuHandle: HEADER_MENU_HANDLE,
      footerMenuHandle: FOOTER_MENU_HANDLE,
      language: storefront.i18n.language,
    },
  });

  invariant(data, 'No data returned from Shopify API');

  /*
    Modify specific links/routes (optional)
    @see: https://shopify.dev/api/storefront/unstable/enums/MenuItemType
    e.g here we map:
      - /blogs/news -> /news
      - /blog/news/blog-post -> /news/blog-post
      - /collections/all -> /products
  */
  const customPrefixes = {BLOG: '', CATALOG: 'products'};

  const headerMenu = data?.headerMenu
    ? parseMenu(data.headerMenu, customPrefixes)
    : undefined;

  const footerMenu = data?.footerMenu
    ? parseMenu(data.footerMenu, customPrefixes)
    : undefined;

  return {shop: data.shop, headerMenu, footerMenu};
}

const CART_QUERY = `#graphql
  query CartQuery($cartId: ID!, $country: CountryCode, $language: LanguageCode)
    @inContext(country: $country, language: $language) {
    cart(id: $cartId) {
      ...CartFragment
    }
  }

  fragment CartFragment on Cart {
    id
    checkoutUrl
    totalQuantity
    buyerIdentity {
      countryCode
      customer {
        id
        email
        firstName
        lastName
        displayName
      }
      email
      phone
    }
    lines(first: 100) {
      edges {
        node {
          id
          quantity
          attributes {
            key
            value
          }
          cost {
            totalAmount {
              amount
              currencyCode
            }
            amountPerQuantity {
              amount
              currencyCode
            }
            compareAtAmountPerQuantity {
              amount
              currencyCode
            }
          }
          merchandise {
            ... on ProductVariant {
              id
              availableForSale
              compareAtPrice {
                ...MoneyFragment
              }
              price {
                ...MoneyFragment
              }
              requiresShipping
              title
              image {
                ...ImageFragment
              }
              product {
                handle
                title
                id
              }
              selectedOptions {
                name
                value
              }
            }
          }
        }
      }
    }
    cost {
      subtotalAmount {
        ...MoneyFragment
      }
      totalAmount {
        ...MoneyFragment
      }
      totalDutyAmount {
        ...MoneyFragment
      }
      totalTaxAmount {
        ...MoneyFragment
      }
    }
    note
    attributes {
      key
      value
    }
    discountCodes {
      code
    }
  }

  fragment MoneyFragment on MoneyV2 {
    currencyCode
    amount
  }

  fragment ImageFragment on Image {
    id
    url
    altText
    width
    height
  }
`;

export async function getCart({storefront}: AppLoadContext, cartId: string) {
  invariant(storefront, 'missing storefront client in cart query');

  const {cart} = await storefront.query<{cart?: Cart}>(CART_QUERY, {
    variables: {
      cartId,
      country: storefront.i18n.country,
      language: storefront.i18n.language,
    },
    cache: storefront.CacheNone(),
  });

  return cart;
}<|MERGE_RESOLUTION|>--- conflicted
+++ resolved
@@ -79,14 +79,10 @@
   return (
     <html lang={locale.language}>
       <head>
-<<<<<<< HEAD
-=======
         <meta charSet="utf-8" />
         <meta name="viewport" content="width=device-width,initial-scale=1" />
         <Seo />
->>>>>>> a1364aad
         <Meta />
-        <Seo />
         <Links />
       </head>
       <body>
