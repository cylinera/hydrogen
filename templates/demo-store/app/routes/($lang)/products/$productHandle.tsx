import {type ReactNode, useRef, Suspense, useMemo} from 'react';
import {Disclosure, Listbox} from '@headlessui/react';
import {defer, type LoaderArgs} from '@shopify/remix-oxygen';
import {
  useLoaderData,
  Await,
  useSearchParams,
  useLocation,
  useTransition,
} from '@remix-run/react';
<<<<<<< HEAD
import {Money, ShopifyAnalyticsProduct, ShopPayButton} from '@shopify/hydrogen';
=======

import {
  AnalyticsPageType,
  Money,
  ShopifyAnalyticsProduct,
  ShopPayButton,
} from '@shopify/hydrogen';
>>>>>>> 2900296c
import {
  Heading,
  IconCaret,
  IconCheck,
  IconClose,
  ProductGallery,
  ProductSwimlane,
  Section,
  Skeleton,
  Text,
  Link,
  AddToCartButton,
  Button,
} from '~/components';
import {getExcerpt} from '~/lib/utils';
import {seoPayload} from '~/lib/seo.server';
import {analyticsPayload} from '~/lib/analytics.server';
import invariant from 'tiny-invariant';
import clsx from 'clsx';
import type {
  ProductVariant,
  SelectedOptionInput,
  Product as ProductType,
  Shop,
  ProductConnection,
} from '@shopify/hydrogen/storefront-api-types';
import {MEDIA_FRAGMENT, PRODUCT_CARD_FRAGMENT} from '~/data/fragments';
import type {Storefront} from '~/lib/type';
import type {Product} from 'schema-dts';
import {routeHeaders, CACHE_SHORT} from '~/data/cache';

export const headers = routeHeaders;

export async function loader({params, request, context}: LoaderArgs) {
  const {productHandle} = params;
  invariant(productHandle, 'Missing productHandle param, check route filename');

  const searchParams = new URL(request.url).searchParams;

  const selectedOptions: SelectedOptionInput[] = [];
  searchParams.forEach((value, name) => {
    selectedOptions.push({name, value});
  });

  const {shop, product} = await context.storefront.query<{
    product: ProductType & {selectedVariant?: ProductVariant};
    shop: Shop;
  }>(PRODUCT_QUERY, {
    variables: {
      handle: productHandle,
      selectedOptions,
      country: context.storefront.i18n.country,
      language: context.storefront.i18n.language,
    },
  });

  if (!product?.id) {
    throw new Response(null, {status: 404});
  }

  const recommended = getRecommendedProducts(context.storefront, product.id);
  const firstVariant = product.variants.nodes[0];
  const selectedVariant = product.selectedVariant ?? firstVariant;

  const seo = seoPayload.product({
    product,
    selectedVariant,
    url: request.url,
  });

  const analytics = analyticsPayload.product({
    product,
    selectedVariant,
  });

  return defer(
    {
      product,
      shop,
      storeDomain: shop.primaryDomain.url,
      recommended,
      analytics,
      seo,
    },
    {
      headers: {
        'Cache-Control': CACHE_SHORT,
      },
    },
  );
}

export default function Product() {
  const {product, shop, recommended} = useLoaderData<typeof loader>();
  const {media, title, vendor, descriptionHtml} = product;
  const {shippingPolicy, refundPolicy} = shop;

  return (
    <>
      <Section padding="x" className="px-0">
        <div className="grid items-start md:gap-6 lg:gap-20 md:grid-cols-2 lg:grid-cols-3">
          <ProductGallery
            media={media.nodes}
            className="w-screen md:w-full lg:col-span-2"
          />
          <div className="sticky md:-mb-nav md:top-nav md:-translate-y-nav md:h-screen md:pt-nav hiddenScroll md:overflow-y-scroll">
            <section className="flex flex-col w-full max-w-xl gap-8 p-6 md:mx-auto md:max-w-sm md:px-0">
              <div className="grid gap-2">
                <Heading as="h1" className="whitespace-normal">
                  {title}
                </Heading>
                {vendor && (
                  <Text className={'opacity-50 font-medium'}>{vendor}</Text>
                )}
              </div>
              <ProductForm />
              <div className="grid gap-4 py-4">
                {descriptionHtml && (
                  <ProductDetail
                    title="Product Details"
                    content={descriptionHtml}
                  />
                )}
                {shippingPolicy?.body && (
                  <ProductDetail
                    title="Shipping"
                    content={getExcerpt(shippingPolicy.body)}
                    learnMore={`/policies/${shippingPolicy.handle}`}
                  />
                )}
                {refundPolicy?.body && (
                  <ProductDetail
                    title="Returns"
                    content={getExcerpt(refundPolicy.body)}
                    learnMore={`/policies/${refundPolicy.handle}`}
                  />
                )}
              </div>
            </section>
          </div>
        </div>
      </Section>
      <Suspense fallback={<Skeleton className="h-32" />}>
        <Await
          errorElement="There was a problem loading related products"
          resolve={recommended}
        >
          {(products) => (
            <ProductSwimlane title="Related Products" products={products} />
          )}
        </Await>
      </Suspense>
    </>
  );
}

export function ProductForm() {
  const {product, analytics, storeDomain} = useLoaderData<typeof loader>();

  const [currentSearchParams] = useSearchParams();
  const transition = useTransition();

  /**
   * We update `searchParams` with in-flight request data from `transition` (if available)
   * to create an optimistic UI, e.g. check the product option before the
   * request has completed.
   */
  const searchParams = useMemo(() => {
    return transition.location
      ? new URLSearchParams(transition.location.search)
      : currentSearchParams;
  }, [currentSearchParams, transition]);

  const firstVariant = product.variants.nodes[0];

  /**
   * We're making an explicit choice here to display the product options
   * UI with a default variant, rather than wait for the user to select
   * options first. Developers are welcome to opt-out of this behavior.
   * By default, the first variant's options are used.
   */
  const searchParamsWithDefaults = useMemo<URLSearchParams>(() => {
    const clonedParams = new URLSearchParams(searchParams);

    for (const {name, value} of firstVariant.selectedOptions) {
      if (!searchParams.has(name)) {
        clonedParams.set(name, value);
      }
    }

    return clonedParams;
  }, [searchParams, firstVariant.selectedOptions]);

  /**
   * Likewise, we're defaulting to the first variant for purposes
   * of add to cart if there is none returned from the loader.
   * A developer can opt out of this, too.
   */
  const selectedVariant = product.selectedVariant ?? firstVariant;
  const isOutOfStock = !selectedVariant?.availableForSale;

  const isOnSale =
    selectedVariant?.price?.amount &&
    selectedVariant?.compareAtPrice?.amount &&
    selectedVariant?.price?.amount < selectedVariant?.compareAtPrice?.amount;

  const productAnalytics: ShopifyAnalyticsProduct = {
    ...analytics.products[0],
    quantity: 1,
  };

  return (
    <div className="grid gap-10">
      <div className="grid gap-4">
        <ProductOptions
          options={product.options}
          searchParamsWithDefaults={searchParamsWithDefaults}
        />
        {selectedVariant && (
          <div className="grid items-stretch gap-4">
            {isOutOfStock ? (
              <Button variant="secondary" disabled>
                <Text>Sold out</Text>
              </Button>
            ) : (
              <AddToCartButton
                lines={[
                  {
                    merchandiseId: selectedVariant.id,
                    quantity: 1,
                  },
                ]}
                variant="primary"
                data-test="add-to-cart"
                analytics={{
                  products: [productAnalytics],
                  totalValue: parseFloat(productAnalytics.price),
                }}
              >
                <Text
                  as="span"
                  className="flex items-center justify-center gap-2"
                >
                  <span>Add to Bag</span> <span>·</span>{' '}
                  <Money
                    withoutTrailingZeros
                    data={selectedVariant?.price!}
                    as="span"
                  />
                  {isOnSale && (
                    <Money
                      withoutTrailingZeros
                      data={selectedVariant?.compareAtPrice!}
                      as="span"
                      className="opacity-50 strike"
                    />
                  )}
                </Text>
              </AddToCartButton>
            )}
            {!isOutOfStock && (
              <ShopPayButton
                width="100%"
                variantIds={[selectedVariant?.id!]}
                storeDomain={storeDomain}
              />
            )}
          </div>
        )}
      </div>
    </div>
  );
}

function ProductOptions({
  options,
  searchParamsWithDefaults,
}: {
  options: ProductType['options'];
  searchParamsWithDefaults: URLSearchParams;
}) {
  const closeRef = useRef<HTMLButtonElement>(null);
  return (
    <>
      {options
        .filter((option) => option.values.length > 1)
        .map((option) => (
          <div
            key={option.name}
            className="flex flex-col flex-wrap mb-4 gap-y-2 last:mb-0"
          >
            <Heading as="legend" size="lead" className="min-w-[4rem]">
              {option.name}
            </Heading>
            <div className="flex flex-wrap items-baseline gap-4">
              {/**
               * First, we render a bunch of <Link> elements for each option value.
               * When the user clicks one of these buttons, it will hit the loader
               * to get the new data.
               *
               * If there are more than 7 values, we render a dropdown.
               * Otherwise, we just render plain links.
               */}
              {option.values.length > 7 ? (
                <div className="relative w-full">
                  <Listbox>
                    {({open}) => (
                      <>
                        <Listbox.Button
                          ref={closeRef}
                          className={clsx(
                            'flex items-center justify-between w-full py-3 px-4 border border-primary',
                            open
                              ? 'rounded-b md:rounded-t md:rounded-b-none'
                              : 'rounded',
                          )}
                        >
                          <span>
                            {searchParamsWithDefaults.get(option.name)}
                          </span>
                          <IconCaret direction={open ? 'up' : 'down'} />
                        </Listbox.Button>
                        <Listbox.Options
                          className={clsx(
                            'border-primary bg-contrast absolute bottom-12 z-30 grid h-48 w-full overflow-y-scroll rounded-t border px-2 py-2 transition-[max-height] duration-150 sm:bottom-auto md:rounded-b md:rounded-t-none md:border-t-0 md:border-b',
                            open ? 'max-h-48' : 'max-h-0',
                          )}
                        >
                          {option.values.map((value) => (
                            <Listbox.Option
                              key={`option-${option.name}-${value}`}
                              value={value}
                            >
                              {({active}) => (
                                <ProductOptionLink
                                  optionName={option.name}
                                  optionValue={value}
                                  className={clsx(
                                    'text-primary w-full p-2 transition rounded flex justify-start items-center text-left cursor-pointer',
                                    active && 'bg-primary/10',
                                  )}
                                  searchParams={searchParamsWithDefaults}
                                  onClick={() => {
                                    if (!closeRef?.current) return;
                                    closeRef.current.click();
                                  }}
                                >
                                  {value}
                                  {searchParamsWithDefaults.get(option.name) ===
                                    value && (
                                    <span className="ml-2">
                                      <IconCheck />
                                    </span>
                                  )}
                                </ProductOptionLink>
                              )}
                            </Listbox.Option>
                          ))}
                        </Listbox.Options>
                      </>
                    )}
                  </Listbox>
                </div>
              ) : (
                <>
                  {option.values.map((value) => {
                    const checked =
                      searchParamsWithDefaults.get(option.name) === value;
                    const id = `option-${option.name}-${value}`;

                    return (
                      <Text key={id}>
                        <ProductOptionLink
                          optionName={option.name}
                          optionValue={value}
                          searchParams={searchParamsWithDefaults}
                          className={clsx(
                            'leading-none py-1 border-b-[1.5px] cursor-pointer transition-all duration-200',
                            checked ? 'border-primary/50' : 'border-primary/0',
                          )}
                        />
                      </Text>
                    );
                  })}
                </>
              )}
            </div>
          </div>
        ))}
    </>
  );
}

function ProductOptionLink({
  optionName,
  optionValue,
  searchParams,
  children,
  ...props
}: {
  optionName: string;
  optionValue: string;
  searchParams: URLSearchParams;
  children?: ReactNode;
  [key: string]: any;
}) {
  const {pathname} = useLocation();
  const isLangPathname = /\/[a-zA-Z]{2}-[a-zA-Z]{2}\//g.test(pathname);
  // fixes internalized pathname
  const path = isLangPathname
    ? `/${pathname.split('/').slice(2).join('/')}`
    : pathname;

  const clonedSearchParams = new URLSearchParams(searchParams);
  clonedSearchParams.set(optionName, optionValue);

  return (
    <Link
      {...props}
      preventScrollReset
      prefetch="intent"
      replace
      to={`${path}?${clonedSearchParams.toString()}`}
    >
      {children ?? optionValue}
    </Link>
  );
}

function ProductDetail({
  title,
  content,
  learnMore,
}: {
  title: string;
  content: string;
  learnMore?: string;
}) {
  return (
    <Disclosure key={title} as="div" className="grid w-full gap-2">
      {({open}) => (
        <>
          <Disclosure.Button className="text-left">
            <div className="flex justify-between">
              <Text size="lead" as="h4">
                {title}
              </Text>
              <IconClose
                className={clsx(
                  'transition-transform transform-gpu duration-200',
                  !open && 'rotate-[45deg]',
                )}
              />
            </div>
          </Disclosure.Button>

          <Disclosure.Panel className={'pb-4 pt-2 grid gap-2'}>
            <div
              className="prose dark:prose-invert"
              dangerouslySetInnerHTML={{__html: content}}
            />
            {learnMore && (
              <div className="">
                <Link
                  className="pb-px border-b border-primary/30 text-primary/50"
                  to={learnMore}
                >
                  Learn more
                </Link>
              </div>
            )}
          </Disclosure.Panel>
        </>
      )}
    </Disclosure>
  );
}

const PRODUCT_VARIANT_FRAGMENT = `#graphql
  fragment ProductVariantFragment on ProductVariant {
    id
    availableForSale
    selectedOptions {
      name
      value
    }
    image {
      id
      url
      altText
      width
      height
    }
    price {
      amount
      currencyCode
    }
    compareAtPrice {
      amount
      currencyCode
    }
    sku
    title
    unitPrice {
      amount
      currencyCode
    }
    product {
      title
      handle
    }
  }
`;

const PRODUCT_QUERY = `#graphql
  ${MEDIA_FRAGMENT}
  ${PRODUCT_VARIANT_FRAGMENT}
  query Product(
    $country: CountryCode
    $language: LanguageCode
    $handle: String!
    $selectedOptions: [SelectedOptionInput!]!
  ) @inContext(country: $country, language: $language) {
    product(handle: $handle) {
      id
      title
      vendor
      handle
      descriptionHtml
      description
      options {
        name
        values
      }
      selectedVariant: variantBySelectedOptions(selectedOptions: $selectedOptions) {
        ...ProductVariantFragment
      }
      media(first: 7) {
        nodes {
          ...Media
        }
      }
      variants(first: 1) {
        nodes {
          ...ProductVariantFragment
        }
      }
      seo {
        description
        title
      }
    }
    shop {
      name
      primaryDomain {
        url
      }
      shippingPolicy {
        body
        handle
      }
      refundPolicy {
        body
        handle
      }
    }
  }
`;

const RECOMMENDED_PRODUCTS_QUERY = `#graphql
  ${PRODUCT_CARD_FRAGMENT}
  query productRecommendations(
    $productId: ID!
    $count: Int
    $country: CountryCode
    $language: LanguageCode
  ) @inContext(country: $country, language: $language) {
    recommended: productRecommendations(productId: $productId) {
      ...ProductCard
    }
    additional: products(first: $count, sortKey: BEST_SELLING) {
      nodes {
        ...ProductCard
      }
    }
  }
`;

async function getRecommendedProducts(
  storefront: Storefront,
  productId: string,
) {
  const products = await storefront.query<{
    recommended: ProductType[];
    additional: ProductConnection;
  }>(RECOMMENDED_PRODUCTS_QUERY, {
    variables: {productId, count: 12},
  });

  invariant(products, 'No data returned from Shopify API');

  const mergedProducts = products.recommended
    .concat(products.additional.nodes)
    .filter(
      (value, index, array) =>
        array.findIndex((value2) => value2.id === value.id) === index,
    );

  const originalProduct = mergedProducts
    .map((item: ProductType) => item.id)
    .indexOf(productId);

  mergedProducts.splice(originalProduct, 1);

  return mergedProducts;
}<|MERGE_RESOLUTION|>--- conflicted
+++ resolved
@@ -8,17 +8,7 @@
   useLocation,
   useTransition,
 } from '@remix-run/react';
-<<<<<<< HEAD
 import {Money, ShopifyAnalyticsProduct, ShopPayButton} from '@shopify/hydrogen';
-=======
-
-import {
-  AnalyticsPageType,
-  Money,
-  ShopifyAnalyticsProduct,
-  ShopPayButton,
-} from '@shopify/hydrogen';
->>>>>>> 2900296c
 import {
   Heading,
   IconCaret,
