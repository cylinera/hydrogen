import {
  Await,
  Form,
  Outlet,
  useLoaderData,
  useMatches,
  useOutlet,
} from '@remix-run/react';
import type {
  Collection,
  Customer,
  MailingAddress,
  Order,
} from '@shopify/storefront-kit-react/storefront-api-types';
import {Suspense} from 'react';
import {
  Button,
  OrderCard,
  PageHeader,
  Text,
  AccountDetails,
  AccountAddressBook,
  Modal,
  ProductSwimlane,
} from '~/components';
import {FeaturedCollections} from '~/components/FeaturedCollections';
<<<<<<< HEAD
import {
  json,
  redirect,
  type LoaderArgs,
  type AppLoadContext,
} from '@shopify/remix-oxygen';
=======
import {redirect, json, defer, type LoaderArgs} from '@shopify/remix-oxygen';
>>>>>>> 76e25d72
import {flattenConnection} from '@shopify/storefront-kit-react';
import {getFeaturedData} from './featured-products';
import {doLogout} from './account/__private/logout';

// Combining json + Response + defer in a loader breaks the
// types returned by useLoaderData. This is a temporary fix.
type TmpRemixFix = ReturnType<typeof defer<{isAuthenticated: false}>>;

export async function loader({request, context, params}: LoaderArgs) {
  const {pathname} = new URL(request.url);
  const lang = params.lang;
  const customerAccessToken = await context.session.get('customerAccessToken');
  const isAuthenticated = Boolean(customerAccessToken);
  const loginPath = lang ? `${lang}/account/login` : '/account/login';

  if (!isAuthenticated) {
    if (/\/account\/login$/.test(pathname)) {
      return json({isAuthenticated}) as unknown as TmpRemixFix;
    }

    return redirect(loginPath) as unknown as TmpRemixFix;
  }

  const customer = await getCustomer(context, customerAccessToken);

  const heading = customer
    ? customer.firstName
      ? `Welcome, ${customer.firstName}.`
      : `Welcome to your account.`
    : 'Account Details';

  const orders = flattenConnection(customer.orders) as Order[];

  return defer({
    isAuthenticated,
    customer,
    heading,
    orders,
    addresses: flattenConnection(customer.addresses) as MailingAddress[],
    featuredData: getFeaturedData(context.storefront),
  });
}

export default function Authenticated() {
  const data = useLoaderData<typeof loader>();
  const outlet = useOutlet();
  const matches = useMatches();

  // routes that export handle { renderInModal: true }
  const renderOutletInModal = matches.some((match) => {
    return match?.handle?.renderInModal;
  });

  // Public routes
  if (!data.isAuthenticated) {
    return <Outlet />;
  }

  // Authenticated routes
  if (outlet) {
    if (renderOutletInModal) {
      return (
        <>
          <Modal cancelLink="/account">
            <Outlet context={{customer: data.customer}} />
          </Modal>
          <Account {...(data as Account)} />
        </>
      );
    } else {
      return <Outlet context={{customer: data.customer}} />;
    }
  }

  return <Account {...(data as Account)} />;
}

interface Account {
  customer: Customer;
  orders: Order[];
  heading: string;
  addresses: MailingAddress[];
  featuredData: any; // @todo: help please
}

function Account({
  customer,
  orders,
  heading,
  addresses,
  featuredData,
}: Account) {
  return (
    <>
      <PageHeader heading={heading}>
        <Form method="post" action="/account/logout">
          <button type="submit" className="text-primary/50">
            Sign out
          </button>
        </Form>
      </PageHeader>
      {orders && <AccountOrderHistory orders={orders as Order[]} />}
      <AccountDetails customer={customer as Customer} />
      <AccountAddressBook
        addresses={addresses as MailingAddress[]}
        customer={customer as Customer}
      />
      {!orders.length && (
        <Suspense>
          <Await
            resolve={featuredData}
            errorElement="There was a problem loading featured products."
          >
            {(data) => (
              <>
                <FeaturedCollections
                  title="Popular Collections"
                  collections={data.featuredCollections as Collection[]}
                />
                <ProductSwimlane products={data.featuredProducts} />
              </>
            )}
          </Await>
        </Suspense>
      )}
    </>
  );
}

function AccountOrderHistory({orders}: {orders: Order[]}) {
  return (
    <div className="mt-6">
      <div className="grid w-full gap-4 p-4 py-6 md:gap-8 md:p-8 lg:p-12">
        <h2 className="font-bold text-lead">Order History</h2>
        {orders?.length ? <Orders orders={orders} /> : <EmptyOrders />}
      </div>
    </div>
  );
}

function EmptyOrders() {
  return (
    <div>
      <Text className="mb-1" size="fine" width="narrow" as="p">
        You haven&apos;t placed any orders yet.
      </Text>
      <div className="w-48">
        <Button className="text-sm mt-2 w-full" variant="secondary" to={'/'}>
          Start Shopping
        </Button>
      </div>
    </div>
  );
}

function Orders({orders}: {orders: Order[]}) {
  return (
    <ul className="grid-flow-row grid gap-2 gap-y-6 md:gap-4 lg:gap-6 grid-cols-1 false  sm:grid-cols-3">
      {orders.map((order) => (
        <OrderCard order={order} key={order.id} />
      ))}
    </ul>
  );
}

const CUSTOMER_QUERY = `#graphql
  query CustomerDetails(
    $customerAccessToken: String!
    $country: CountryCode
    $language: LanguageCode
  ) @inContext(country: $country, language: $language) {
    customer(customerAccessToken: $customerAccessToken) {
      firstName
      lastName
      phone
      email
      defaultAddress {
        id
        formatted
        firstName
        lastName
        company
        address1
        address2
        country
        province
        city
        zip
        phone
      }
      addresses(first: 6) {
        edges {
          node {
            id
            formatted
            firstName
            lastName
            company
            address1
            address2
            country
            province
            city
            zip
            phone
          }
        }
      }
      orders(first: 250, sortKey: PROCESSED_AT, reverse: true) {
        edges {
          node {
            id
            orderNumber
            processedAt
            financialStatus
            fulfillmentStatus
            currentTotalPrice {
              amount
              currencyCode
            }
            lineItems(first: 2) {
              edges {
                node {
                  variant {
                    image {
                      url
                      altText
                      height
                      width
                    }
                  }
                  title
                }
              }
            }
          }
        }
      }
    }
  }
`;

export async function getCustomer(
  context: AppLoadContext,
  customerAccessToken: string,
) {
  const {storefront} = context;

  const data = await storefront.query<{
    customer: Customer;
  }>(CUSTOMER_QUERY, {
    variables: {
      customerAccessToken,
      country: context.storefront.i18n.country,
      language: context.storefront.i18n.language,
    },
  });

  /**
   * If the customer failed to load, we assume their access token is invalid.
   */
  if (!data || !data.customer) {
    throw await doLogout(context);
  }

  return data.customer;
}<|MERGE_RESOLUTION|>--- conflicted
+++ resolved
@@ -24,16 +24,13 @@
   ProductSwimlane,
 } from '~/components';
 import {FeaturedCollections} from '~/components/FeaturedCollections';
-<<<<<<< HEAD
 import {
   json,
+  defer,
   redirect,
   type LoaderArgs,
   type AppLoadContext,
 } from '@shopify/remix-oxygen';
-=======
-import {redirect, json, defer, type LoaderArgs} from '@shopify/remix-oxygen';
->>>>>>> 76e25d72
 import {flattenConnection} from '@shopify/storefront-kit-react';
 import {getFeaturedData} from './featured-products';
 import {doLogout} from './account/__private/logout';
