import {type ReactNode, useRef, Suspense, useMemo} from 'react';
import {Disclosure, Listbox} from '@headlessui/react';
import {defer, type LoaderArgs} from '@shopify/remix-oxygen';
<<<<<<< HEAD
import {RESOURCE_TYPES} from '@shopify/hydrogen';
=======
import {notFoundMaybeRedirect} from '@shopify/hydrogen';
>>>>>>> 3a68bb8e
import {
  useLoaderData,
  Await,
  useSearchParams,
  useLocation,
  useTransition,
} from '@remix-run/react';
import {Money, ShopPayButton} from '@shopify/hydrogen-react';
import {
  Heading,
  IconCaret,
  IconCheck,
  IconClose,
  ProductGallery,
  ProductSwimlane,
  Section,
  Skeleton,
  Text,
  Link,
  AddToCartButton,
} from '~/components';
import {getExcerpt} from '~/lib/utils';
import invariant from 'tiny-invariant';
import clsx from 'clsx';
import type {
  ProductVariant,
  SelectedOptionInput,
  Product as ProductType,
  Shop,
  ProductConnection,
} from '@shopify/hydrogen-react/storefront-api-types';
import {
  MEDIA_FRAGMENT,
  PRODUCT_CARD_FRAGMENT,
  PRODUCT_VARIANT_FRAGMENT,
} from '~/data';

export async function loader({params, request, context}: LoaderArgs) {
  const {productHandle} = params;
  invariant(productHandle, 'Missing productHandle param, check route filename');

  const searchParams = new URL(request.url).searchParams;

  const selectedOptions: SelectedOptionInput[] = [];
  searchParams.forEach((value, name) => {
    selectedOptions.push({name, value});
  });

  const {shop, product} = await context.storefront.query<{
    product: ProductType & {selectedVariant?: ProductVariant};
    shop: Shop;
  }>(PRODUCT_QUERY, {
    variables: {
      handle: productHandle,
      selectedOptions,
      country: context.storefront.i18n?.country,
      language: context.storefront.i18n?.language,
    },
  });

  if (!product?.id) {
    throw new Response(null, {status: 404});
  }

  const recommended = getRecommendedProducts(context.storefront, product.id);

  return defer({
    product,
    shop,
    recommended,
  });
}

export default function Product() {
  const {product, shop, recommended} = useLoaderData<typeof loader>();
  const {media, title, vendor, descriptionHtml} = product;
  const {shippingPolicy, refundPolicy} = shop;

  return (
    <>
      <Section padding="x" className="px-0">
        <div className="grid items-start md:gap-6 lg:gap-20 md:grid-cols-2 lg:grid-cols-3">
          <ProductGallery
            media={media.nodes}
            className="w-screen md:w-full lg:col-span-2"
          />
          <div className="sticky md:-mb-nav md:top-nav md:-translate-y-nav md:h-screen md:pt-nav hiddenScroll md:overflow-y-scroll">
            <section className="flex flex-col w-full max-w-xl gap-8 p-6 md:mx-auto md:max-w-sm md:px-0">
              <div className="grid gap-2">
                <Heading as="h1" format className="whitespace-normal">
                  {title}
                </Heading>
                {vendor && (
                  <Text className={'opacity-50 font-medium'}>{vendor}</Text>
                )}
              </div>
              <ProductForm />
              <div className="grid gap-4 py-4">
                {descriptionHtml && (
                  <ProductDetail
                    title="Product Details"
                    content={descriptionHtml}
                  />
                )}
                {shippingPolicy?.body && (
                  <ProductDetail
                    title="Shipping"
                    content={getExcerpt(shippingPolicy.body)}
                    learnMore={`/policies/${shippingPolicy.handle}`}
                  />
                )}
                {refundPolicy?.body && (
                  <ProductDetail
                    title="Returns"
                    content={getExcerpt(refundPolicy.body)}
                    learnMore={`/policies/${refundPolicy.handle}`}
                  />
                )}
              </div>
            </section>
          </div>
        </div>
      </Section>
      <Suspense fallback={<Skeleton className="h-32" />}>
        <Await
          errorElement="There was a problem loading related products"
          resolve={recommended}
        >
          {(products) => (
            <ProductSwimlane title="Related Products" products={products} />
          )}
        </Await>
      </Suspense>
    </>
  );
}

export function ProductForm() {
  const {product} = useLoaderData<typeof loader>();

  const [currentSearchParams] = useSearchParams();
  const transition = useTransition();

  /**
   * We update `searchParams` with in-flight request data from `transition` (if available)
   * to create an optimistic UI, e.g. check the product option before the
   * request has completed.
   */
  const searchParams = useMemo(() => {
    return transition.location
      ? new URLSearchParams(transition.location.search)
      : currentSearchParams;
  }, [currentSearchParams, transition]);

  const firstVariant = product.variants.nodes[0];

  /**
   * We're making an explicit choice here to display the product options
   * UI with a default variant, rather than wait for the user to select
   * options first. Developers are welcome to opt-out of this behavior.
   * By default, the first variant's options are used.
   */
  const searchParamsWithDefaults = useMemo<URLSearchParams>(() => {
    const clonedParams = new URLSearchParams(searchParams);

    for (const {name, value} of firstVariant.selectedOptions) {
      if (!searchParams.has(name)) {
        clonedParams.set(name, value);
      }
    }

    return clonedParams;
  }, [searchParams, firstVariant.selectedOptions]);

  /**
   * Likewise, we're defaulting to the first variant for purposes
   * of add to cart if there is none returned from the loader.
   * A developer can opt out of this, too.
   */
  const selectedVariant = product.selectedVariant ?? firstVariant;
  const isOutOfStock = !selectedVariant?.availableForSale;

  const isOnSale =
    selectedVariant?.price?.amount &&
    selectedVariant?.compareAtPrice?.amount &&
    selectedVariant?.price?.amount < selectedVariant?.compareAtPrice?.amount;

  const lines = [
    {
      merchandiseId: selectedVariant.id,
      quantity: 1,
    },
  ];

  return (
    <div className="grid gap-10">
      <div className="grid gap-4">
        <ProductOptions
          options={product.options}
          searchParamsWithDefaults={searchParamsWithDefaults}
        />
        {selectedVariant && (
          <div className="grid items-stretch gap-4">
            <AddToCartButton
              lines={[
                {
                  merchandiseId: selectedVariant.id,
                  quantity: 1,
                },
              ]}
              variant={isOutOfStock ? 'secondary' : 'primary'}
              data-test="add-to-cart"
            >
              {isOutOfStock ? (
                <Text>Sold out</Text>
              ) : (
                <Text
                  as="span"
                  className="flex items-center justify-center gap-2"
                >
                  <span>Add to Bag</span> <span>·</span>{' '}
                  <Money
                    withoutTrailingZeros
                    data={selectedVariant?.price!}
                    as="span"
                  />
                  {isOnSale && (
                    <Money
                      withoutTrailingZeros
                      data={selectedVariant?.compareAtPrice!}
                      as="span"
                      className="opacity-50 strike"
                    />
                  )}
                </Text>
              )}
            </AddToCartButton>
            {!isOutOfStock && (
              <ShopPayButton variantIds={[selectedVariant?.id!]} />
            )}
          </div>
        )}
      </div>
    </div>
  );
}

function ProductOptions({
  options,
  searchParamsWithDefaults,
}: {
  options: ProductType['options'];
  searchParamsWithDefaults: URLSearchParams;
}) {
  const closeRef = useRef<HTMLButtonElement>(null);
  return (
    <>
      {options
        .filter((option) => option.values.length > 1)
        .map((option) => (
          <div
            key={option.name}
            className="flex flex-col flex-wrap mb-4 gap-y-2 last:mb-0"
          >
            <Heading as="legend" size="lead" className="min-w-[4rem]">
              {option.name}
            </Heading>
            <div className="flex flex-wrap items-baseline gap-4">
              {/**
               * First, we render a bunch of <Link> elements for each option value.
               * When the user clicks one of these buttons, it will hit the loader
               * to get the new data.
               *
               * If there are more than 7 values, we render a dropdown.
               * Otherwise, we just render plain links.
               */}
              {option.values.length > 7 ? (
                <div className="relative w-full">
                  <Listbox>
                    {({open}) => (
                      <>
                        <Listbox.Button
                          ref={closeRef}
                          className={clsx(
                            'flex items-center justify-between w-full py-3 px-4 border border-primary',
                            open
                              ? 'rounded-b md:rounded-t md:rounded-b-none'
                              : 'rounded',
                          )}
                        >
                          <span>
                            {searchParamsWithDefaults.get(option.name)}
                          </span>
                          <IconCaret direction={open ? 'up' : 'down'} />
                        </Listbox.Button>
                        <Listbox.Options
                          className={clsx(
                            'border-primary bg-contrast absolute bottom-12 z-30 grid h-48 w-full overflow-y-scroll rounded-t border px-2 py-2 transition-[max-height] duration-150 sm:bottom-auto md:rounded-b md:rounded-t-none md:border-t-0 md:border-b',
                            open ? 'max-h-48' : 'max-h-0',
                          )}
                        >
                          {option.values.map((value) => (
                            <Listbox.Option
                              key={`option-${option.name}-${value}`}
                              value={value}
                            >
                              {({active}) => (
                                <ProductOptionLink
                                  optionName={option.name}
                                  optionValue={value}
                                  className={clsx(
                                    'text-primary w-full p-2 transition rounded flex justify-start items-center text-left cursor-pointer',
                                    active && 'bg-primary/10',
                                  )}
                                  searchParams={searchParamsWithDefaults}
                                  onClick={() => {
                                    if (!closeRef?.current) return;
                                    closeRef.current.click();
                                  }}
                                >
                                  {value}
                                  {searchParamsWithDefaults.get(option.name) ===
                                    value && (
                                    <span className="ml-2">
                                      <IconCheck />
                                    </span>
                                  )}
                                </ProductOptionLink>
                              )}
                            </Listbox.Option>
                          ))}
                        </Listbox.Options>
                      </>
                    )}
                  </Listbox>
                </div>
              ) : (
                <>
                  {option.values.map((value) => {
                    const checked =
                      searchParamsWithDefaults.get(option.name) === value;
                    const id = `option-${option.name}-${value}`;

                    return (
                      <Text key={id}>
                        <ProductOptionLink
                          optionName={option.name}
                          optionValue={value}
                          searchParams={searchParamsWithDefaults}
                          className={clsx(
                            'leading-none py-1 border-b-[1.5px] cursor-pointer transition-all duration-200',
                            checked ? 'border-primary/50' : 'border-primary/0',
                          )}
                        />
                      </Text>
                    );
                  })}
                </>
              )}
            </div>
          </div>
        ))}
    </>
  );
}

function ProductOptionLink({
  optionName,
  optionValue,
  searchParams,
  children,
  ...props
}: {
  optionName: string;
  optionValue: string;
  searchParams: URLSearchParams;
  children?: ReactNode;
  [key: string]: any;
}) {
  const {pathname} = useLocation();
  const isLangPathname = /\/[a-zA-Z]{2}-[a-zA-Z]{2}\//g.test(pathname);
  // fixes internalized pathname
  const path = isLangPathname
    ? `/${pathname.split('/').slice(2).join('/')}`
    : pathname;

  const clonedSearchParams = new URLSearchParams(searchParams);
  clonedSearchParams.set(optionName, optionValue);

  return (
    <Link
      {...props}
      prefetch="intent"
      replace
      to={`${path}?${clonedSearchParams.toString()}`}
    >
      {children ?? optionValue}
    </Link>
  );
}

function ProductDetail({
  title,
  content,
  learnMore,
}: {
  title: string;
  content: string;
  learnMore?: string;
}) {
  return (
    <Disclosure key={title} as="div" className="grid w-full gap-2">
      {({open}) => (
        <>
          <Disclosure.Button className="text-left">
            <div className="flex justify-between">
              <Text size="lead" as="h4">
                {title}
              </Text>
              <IconClose
                className={clsx(
                  'transition-transform transform-gpu duration-200',
                  !open && 'rotate-[45deg]',
                )}
              />
            </div>
          </Disclosure.Button>

          <Disclosure.Panel className={'pb-4 pt-2 grid gap-2'}>
            <div
              className="prose dark:prose-invert"
              dangerouslySetInnerHTML={{__html: content}}
            />
            {learnMore && (
              <div className="">
                <Link
                  className="pb-px border-b border-primary/30 text-primary/50"
                  to={learnMore}
                >
                  Learn more
                </Link>
              </div>
            )}
          </Disclosure.Panel>
        </>
      )}
    </Disclosure>
  );
}

const PRODUCT_QUERY = `#graphql
  ${MEDIA_FRAGMENT}
  ${PRODUCT_VARIANT_FRAGMENT}
  query Product(
    $country: CountryCode
    $language: LanguageCode
    $handle: String!
    $selectedOptions: [SelectedOptionInput!]!
  ) @inContext(country: $country, language: $language) {
    product(handle: $handle) {
      id
      title
      vendor
      handle
      descriptionHtml
      options {
        name
        values
      }
      selectedVariant: variantBySelectedOptions(selectedOptions: $selectedOptions) {
        ...ProductVariantFragment
      }
      media(first: 7) {
        nodes {
          ...Media
        }
      }
      variants(first: 1) {
        nodes {
          ...ProductVariantFragment
        }
      }
      seo {
        description
        title
      }
    }
    shop {
      name
      shippingPolicy {
        body
        handle
      }
      refundPolicy {
        body
        handle
      }
    }
  }
`;

const RECOMMENDED_PRODUCTS_QUERY = `#graphql
  ${PRODUCT_CARD_FRAGMENT}
  query productRecommendations(
    $productId: ID!
    $count: Int
    $country: CountryCode
    $language: LanguageCode
  ) @inContext(country: $country, language: $language) {
    recommended: productRecommendations(productId: $productId) {
      ...ProductCard
    }
    additional: products(first: $count, sortKey: BEST_SELLING) {
      nodes {
        ...ProductCard
      }
    }
  }
`;

async function getRecommendedProducts(
  storefront: LoaderArgs['context']['storefront'],
  productId: string,
) {
  const products = await storefront.query<{
    recommended: ProductType[];
    additional: ProductConnection;
  }>(RECOMMENDED_PRODUCTS_QUERY, {
    variables: {productId, count: 12},
  });

  invariant(products, 'No data returned from Shopify API');

  const mergedProducts = products.recommended
    .concat(products.additional.nodes)
    .filter(
      (value, index, array) =>
        array.findIndex((value2) => value2.id === value.id) === index,
    );

  const originalProduct = mergedProducts
    .map((item: ProductType) => item.id)
    .indexOf(productId);

  mergedProducts.splice(originalProduct, 1);

  return mergedProducts;
}<|MERGE_RESOLUTION|>--- conflicted
+++ resolved
@@ -1,11 +1,6 @@
 import {type ReactNode, useRef, Suspense, useMemo} from 'react';
 import {Disclosure, Listbox} from '@headlessui/react';
 import {defer, type LoaderArgs} from '@shopify/remix-oxygen';
-<<<<<<< HEAD
-import {RESOURCE_TYPES} from '@shopify/hydrogen';
-=======
-import {notFoundMaybeRedirect} from '@shopify/hydrogen';
->>>>>>> 3a68bb8e
 import {
   useLoaderData,
   Await,
