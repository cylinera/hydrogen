--- conflicted
+++ resolved
@@ -15,13 +15,9 @@
     "baseUrl": ".",
     "types": ["@shopify/oxygen-workers-types"],
     "paths": {
-<<<<<<< HEAD
-      "~/*": ["app/*"]
-=======
       "~/*": ["app/*"],
       ".hydrogen/*": [".hydrogen/*"],
       "remix-build": ["./build/server/index.js"]
->>>>>>> f0558857
     },
 
     // Remix takes care of building everything in `./app` with `remix build`.
