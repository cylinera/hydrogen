--- conflicted
+++ resolved
@@ -1,15 +1,6 @@
 {
-<<<<<<< HEAD
   "include": ["**/*.ts"],
-  "exclude": ["dist", "__tests__", "node_modules", "templates"],
-=======
-  "include": [
-    "./packages/**/*.d.ts",
-    "./packages/**/*.ts",
-    "./packages/**/*.tsx"
-  ],
-  "exclude": ["**/dist/**", "**/node_modules/**", "**/cli/**"],
->>>>>>> 47485320
+  "exclude": ["dist", "__tests__", "node_modules", "templates", "**/cli/**"],
   "compilerOptions": {
     "lib": ["DOM", "DOM.Iterable", "ESNext"],
     "target": "ESNext",
